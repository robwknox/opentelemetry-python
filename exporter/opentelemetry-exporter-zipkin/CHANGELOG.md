--- conflicted
+++ resolved
@@ -2,11 +2,8 @@
 
 ## Unreleased
 
-<<<<<<< HEAD
-- Support for v1 API json format (TBD)
-=======
 - Support for v2 api protobuf format ([#1318](https://github.com/open-telemetry/opentelemetry-python/pull/1318))
->>>>>>> d440819c
+- Support for v1 api json format (TBD)
 
 ## Version 0.14b0
 
