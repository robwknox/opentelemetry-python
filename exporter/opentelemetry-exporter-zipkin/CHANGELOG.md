# Changelog

## Unreleased

- Support for v2 api protobuf format ([#1318](https://github.com/open-telemetry/opentelemetry-python/pull/1318))
<<<<<<< HEAD
- Support for v1 api json format (TBD)
- Support for v1 api thrift format (TBD)
=======
- Support for v1 api json format ([#1411](https://github.com/open-telemetry/opentelemetry-python/pull/1411))
>>>>>>> 58a5dc05

## Version 0.14b0

Released 2020-10-13

- Zipkin exporter now accepts a ``max_tag_value_length`` attribute to customize the
  maximum allowed size a tag value can have. ([#1151](https://github.com/open-telemetry/opentelemetry-python/pull/1151)) 
- Fixed OTLP events to Zipkin annotations translation. ([#1161](https://github.com/open-telemetry/opentelemetry-python/pull/1161))

## Version 0.13b0

Released 2020-09-17

- Add support for OTEL_EXPORTER_ZIPKIN_ENDPOINT env var. As part of this change, the 
  configuration of the ZipkinSpanExporter exposes a `url` argument to replace `host_name`,
  `port`, `protocol`, `endpoint`. This brings this implementation inline with other
  implementations. 
  ([#1064](https://github.com/open-telemetry/opentelemetry-python/pull/1064))
- Zipkin exporter report instrumentation info. 
  ([#1097](https://github.com/open-telemetry/opentelemetry-python/pull/1097))  
- Drop support for Python 3.4
  ([#1099](https://github.com/open-telemetry/opentelemetry-python/pull/1099))
- Add status mapping to tags
  ([#1111](https://github.com/open-telemetry/opentelemetry-python/issues/1111))

## Version 0.12b0

Released 2020-08-14

- Change package name to opentelemetry-exporter-zipkin
  ([#953](https://github.com/open-telemetry/opentelemetry-python/pull/953))
- Add proper length zero padding to hex strings of traceId, spanId, parentId sent on the wire, for compatibility with jaeger-collector
  ([#908](https://github.com/open-telemetry/opentelemetry-python/pull/908))

## 0.8b0

Released 2020-05-27

- Transform resource to tags when exporting
  ([#707](https://github.com/open-telemetry/opentelemetry-python/pull/707))

## 0.7b1

Released 2020-05-12

- bugfix: 'debug' field is now correct
  ([#549](https://github.com/open-telemetry/opentelemetry-python/pull/549))

## 0.4a0

Released 2020-02-21

- Initial release<|MERGE_RESOLUTION|>--- conflicted
+++ resolved
@@ -3,12 +3,8 @@
 ## Unreleased
 
 - Support for v2 api protobuf format ([#1318](https://github.com/open-telemetry/opentelemetry-python/pull/1318))
-<<<<<<< HEAD
-- Support for v1 api json format (TBD)
+- Support for v1 api json format ([#1411](https://github.com/open-telemetry/opentelemetry-python/pull/1411))
 - Support for v1 api thrift format (TBD)
-=======
-- Support for v1 api json format ([#1411](https://github.com/open-telemetry/opentelemetry-python/pull/1411))
->>>>>>> 58a5dc05
 
 ## Version 0.14b0
 
