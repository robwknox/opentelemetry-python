--- conflicted
+++ resolved
@@ -18,16 +18,10 @@
 Usage
 -----
 
-<<<<<<< HEAD
-The **OpenTelemetry Zipkin Exporter** allows to export `OpenTelemetry`_
-traces to `Zipkin`_. This exporter always send traces to the configured Zipkin
-collector using HTTP.
-=======
 The **OpenTelemetry Zipkin Exporter** allows exporting of `OpenTelemetry`_
 traces to `Zipkin`_. This exporter sends traces to the configured Zipkin
 collector endpoint using HTTP and supports multiple encodings (v1 json,
-v2 json, v2 protobuf).
->>>>>>> eeeb6d80
+v1 thrift, v2 json, v2 protobuf).
 
 .. _Zipkin: https://zipkin.io/
 .. _OpenTelemetry: https://github.com/open-telemetry/opentelemetry-python/
@@ -143,44 +137,14 @@
             else:
                 encoding = DEFAULT_ENCODING
 
-<<<<<<< HEAD
-        if encoder is not None:
-            self.encoder = encoder
-        else:
-            if service_name is None:
-                service_name = (
-                    Configuration().EXPORTER_ZIPKIN_SERVICE_NAME
-                    or DEFAULT_SERVICE_NAME
-                )
-            # TODO: add logic to determine primary ipv4 and ipv6 addresses to
-            #  pass into Endpoint constructor.
-            local_endpoint = Endpoint(service_name)
-            if encoding == Encoding.V1_JSON:
-                self.encoder = JsonV1Encoder(local_endpoint)
-            elif encoding == Encoding.V2_JSON:
-                self.encoder = JsonV2Encoder(local_endpoint)
-            elif encoding == Encoding.V2_PROTOBUF:
-                self.encoder = ProtobufEncoder(local_endpoint)
-            elif encoding == Encoding.V1_THRIFT:
-                self.encoder = ThriftEncoder(local_endpoint)
-
-        if sender is not None:
-            self.sender = sender
-        else:
-            if endpoint is None:
-                endpoint = (
-                    Configuration().EXPORTER_ZIPKIN_ENDPOINT
-                    or DEFAULT_ENDPOINT
-                )
-            self.sender = HttpSender(endpoint, encoding)
-=======
         if encoding == Encoding.V1_JSON:
             self.encoder = JsonV1Encoder(max_tag_value_length)
+        elif encoding == Encoding.V1_THRIFT:
+            self.encoder = ThriftEncoder(max_tag_value_length)
         elif encoding == Encoding.V2_JSON:
             self.encoder = JsonV2Encoder(max_tag_value_length)
         elif encoding == Encoding.V2_PROTOBUF:
             self.encoder = ProtobufEncoder(max_tag_value_length)
->>>>>>> eeeb6d80
 
     def export(self, spans: Sequence[Span]) -> SpanExportResult:
         result = requests.post(
