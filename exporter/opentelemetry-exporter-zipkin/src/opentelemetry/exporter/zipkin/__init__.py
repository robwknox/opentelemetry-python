# Copyright The OpenTelemetry Authors
#
# Licensed under the Apache License, Version 2.0 (the "License");
# you may not use this file except in compliance with the License.
# You may obtain a copy of the License at
#
#     http://www.apache.org/licenses/LICENSE-2.0
#
# Unless required by applicable law or agreed to in writing, software
# distributed under the License is distributed on an "AS IS" BASIS,
# WITHOUT WARRANTIES OR CONDITIONS OF ANY KIND, either express or implied.
# See the License for the specific language governing permissions and
# limitations under the License.

"""
This library allows to export tracing data to `Zipkin <https://zipkin.io/>`_.

Usage
-----

The **OpenTelemetry Zipkin Exporter** allows to export `OpenTelemetry`_
traces to `Zipkin`_. This exporter always send traces to the configured Zipkin
collector using HTTP.

.. _Zipkin: https://zipkin.io/
.. _OpenTelemetry: https://github.com/open-telemetry/opentelemetry-python/
.. _Specification: https://github.com/open-telemetry/opentelemetry-specification/blob/master/specification/sdk-environment-variables.md#zipkin-exporter

.. envvar:: OTEL_EXPORTER_ZIPKIN_SERVICE_NAME
.. envvar:: OTEL_EXPORTER_ZIPKIN_ENDPOINT
.. envvar:: OTEL_EXPORTER_ZIPKIN_ENCODING

.. code:: python

    from opentelemetry import trace
    from opentelemetry.exporter import zipkin
    from opentelemetry.sdk.trace import TracerProvider
    from opentelemetry.sdk.trace.export import BatchExportSpanProcessor

    trace.set_tracer_provider(TracerProvider())
    tracer = trace.get_tracer(__name__)

    # create an exporter with defaults
    zipkin_exporter = zipkin.ZipkinSpanExporter("my-helloworld-service")

    # create an exporter with explicit endpoint and encoding.
    # additional import needed:
    #     from opentelemetry.exporter.zipkin.encoder import Encoding
    #
    zipkin_exporter = zipkin.ZipkinSpanExporter(
        "my-helloworld-service",
        endpoint="http://localhost:9411/api/v2/spans",
        encoding=Encoding.PROTOBUF
    )

    # create an advanced exporter with explicit encoder and sender.
    # additional imports needed:
    #     from opentelemetry.exporter.zipkin.encoder import Encoding
    #     from opentelemetry.exporter.zipkin.encoder.protobuf import (
    #         ProtobufEncoder
    #     )
    #     from opentelemetry.exporter.zipkin.endpoint import Endpoint
    #     from opentelemetry.exporter.zipkin.sender.http import HttpSender
    #
    zipkin_exporter = zipkin.ZipkinSpanExporter(
        encoder=ProtobufEncoder(
            Endpoint("my_service"),
            max_tag_value_length=256
        ),
        sender=HttpSender(
            endpoint="http://remote.endpoint.com:9411/api/v2/spans",
            encoding=Encoding.PROTOBUF,
        ),
    )

    # Create a BatchExportSpanProcessor and add the exporter to it
    span_processor = BatchExportSpanProcessor(zipkin_exporter)

    # add to the tracer
    trace.get_tracer_provider().add_span_processor(span_processor)

    with tracer.start_as_current_span("foo"):
        print("Hello world!")

The exporter supports the following environment variables for configuration:

:envvar:`OTEL_EXPORTER_ZIPKIN_SERVICE_NAME`: Label of the remote node in the
service graph, such as "favstar". Avoid names with variables or unique
identifiers embedded. Defaults to "unknown". This is a primary label for trace
lookup and aggregation, so it should be intuitive and consistent. Many use a
name from service discovery.

:envvar:`OTEL_EXPORTER_ZIPKIN_ENDPOINT`: target to which the exporter will
send data. This may include a path (e.g. http://example.com:9411/api/v2/spans).

:envvar:`OTEL_EXPORTER_ZIPKIN_ENCODING`: transport interchange format
encoder to use when sending data. Currently only Zipkin's v2 json and protobuf
formats are supported, with v2 json being the default.

API
---
"""

from typing import Sequence

from opentelemetry.configuration import Configuration
from opentelemetry.exporter.zipkin.encoder import Encoder, Encoding
from opentelemetry.exporter.zipkin.encoder.v1.json import JsonV1Encoder
from opentelemetry.exporter.zipkin.encoder.v1.thrift import ThriftEncoder
from opentelemetry.exporter.zipkin.encoder.v2.json import JsonV2Encoder
from opentelemetry.exporter.zipkin.encoder.v2.protobuf import ProtobufEncoder
from opentelemetry.exporter.zipkin.endpoint import Endpoint
from opentelemetry.exporter.zipkin.sender.http import Sender, HttpSender
from opentelemetry.sdk.trace.export import SpanExporter, SpanExportResult
from opentelemetry.trace import Span

DEFAULT_SERVICE_NAME = "unknown"
DEFAULT_ENDPOINT = "http://localhost:9411/api/v2/spans"
DEFAULT_ENCODING = Encoding.V2_JSON


class ZipkinSpanExporter(SpanExporter):
    """Zipkin span exporter for OpenTelemetry.

    Attributes:
        encoder: handles conversion of span data into a specified
          transport format (e.g. protobuf)
        sender: handles transport of encoded spans over a given
          protocol (e.g. http)
    """

    def __init__(
        self,
        service_name: str = None,
        endpoint: str = None,
        encoding: Encoding = None,
        encoder: Encoder = None,
        sender: Sender = None,
    ):
        """Instantiates a ZipkinSpanExporter.

        :param service_name: Lowercase label of this node in the service
        graph, such as "favstar". This is a primary label for trace lookup
        and aggregation, so it should be intuitive and consistent. Many
        use a name from service discovery.
        :param endpoint: the zipkin endpoint where data will be exported (ex:
        "http://localhost:9411/api/v2/spans"). This param is ignored if
        the sender param is also provided since the sender will already
        have an endpoint defined.
        :param encoding: defines the encoding to use for both the encoder and
        sender. This param will be ignored by an encoder or sender also
        provided as a param since they will have already defined their
        encoding.
        :param encoder: handles conversion of span data into a specified
        transport format (e.g. protobuf). If provided along with the
        'encoding' param, the encoder will take precedence and ignore the
        'encoding' param.
        :param sender: handles transport of encoded spans over a given
        protocol (e.g. http). If provided along with the 'encoding' and/or
        'endpoint' params, the sender will take precedence and ignore those
        params.
        """
        if encoding is None:
            env_encoding = Configuration().EXPORTER_ZIPKIN_ENCODING
            if env_encoding is not None:
                encoding = Encoding(env_encoding)
            else:
                encoding = DEFAULT_ENCODING

        if encoder is not None:
            self.encoder = encoder
        else:
            if service_name is None:
                service_name = (
                    Configuration().EXPORTER_ZIPKIN_SERVICE_NAME
                    or DEFAULT_SERVICE_NAME
                )
            # TODO: add logic to determine primary ipv4 and ipv6 addresses to
            #  pass into Endpoint constructor.
            local_endpoint = Endpoint(service_name)
            if encoding == Encoding.V1_JSON:
                self.encoder = JsonV1Encoder(local_endpoint)
            elif encoding == Encoding.V2_JSON:
                self.encoder = JsonV2Encoder(local_endpoint)
            elif encoding == Encoding.V2_PROTOBUF:
                self.encoder = ProtobufEncoder(local_endpoint)
            elif encoding == Encoding.V1_THRIFT:
                self.encoder = ThriftEncoder(local_endpoint)

        if sender is not None:
            self.sender = sender
        else:
<<<<<<< HEAD
            endpoint = Configuration().EXPORTER_ZIPKIN_ENDPOINT or endpoint
=======
            if endpoint is None:
                endpoint = (
                    Configuration().EXPORTER_ZIPKIN_ENDPOINT
                    or DEFAULT_ENDPOINT
                )
>>>>>>> 8f38a6a4
            self.sender = HttpSender(endpoint, encoding)

    def export(self, spans: Sequence[Span]) -> SpanExportResult:
        return self.sender.send(self.encoder.encode(spans))

    def shutdown(self) -> None:
        pass<|MERGE_RESOLUTION|>--- conflicted
+++ resolved
@@ -190,15 +190,11 @@
         if sender is not None:
             self.sender = sender
         else:
-<<<<<<< HEAD
-            endpoint = Configuration().EXPORTER_ZIPKIN_ENDPOINT or endpoint
-=======
             if endpoint is None:
                 endpoint = (
                     Configuration().EXPORTER_ZIPKIN_ENDPOINT
                     or DEFAULT_ENDPOINT
                 )
->>>>>>> 8f38a6a4
             self.sender = HttpSender(endpoint, encoding)
 
     def export(self, spans: Sequence[Span]) -> SpanExportResult:
