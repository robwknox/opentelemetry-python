--- conflicted
+++ resolved
@@ -54,18 +54,13 @@
         return SpanExportResult.SUCCESS
 
     @staticmethod
-<<<<<<< HEAD
-    def supported_encodings() -> List[Encoding]:
-        return [
+    def supported_encodings() -> Tuple[Encoding, ...]:
+        return (
             Encoding.JSON_V1,
             Encoding.JSON_V2,
             Encoding.PROTOBUF,
             Encoding.THRIFT,
-        ]
-=======
-    def supported_encodings() -> Tuple[Encoding, ...]:
-        return Encoding.JSON_V1, Encoding.JSON_V2, Encoding.PROTOBUF
->>>>>>> e8b61a11
+        )
 
     def content_type(self) -> str:
         if self.encoding == Encoding.PROTOBUF:
