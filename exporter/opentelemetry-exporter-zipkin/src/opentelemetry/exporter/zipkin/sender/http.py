# Copyright The OpenTelemetry Authors
#
# Licensed under the Apache License, Version 2.0 (the "License");
# you may not use this file except in compliance with the License.
# You may obtain a copy of the License at
#
#     http://www.apache.org/licenses/LICENSE-2.0
#
# Unless required by applicable law or agreed to in writing, software
# distributed under the License is distributed on an "AS IS" BASIS,
# WITHOUT WARRANTIES OR CONDITIONS OF ANY KIND, either express or implied.
# See the License for the specific language governing permissions and
# limitations under the License.

"""Zipkin Exporter Sender for HTTP JSON and protobuf requests"""

import logging
import requests
from typing import Sequence, Tuple

from opentelemetry.exporter.zipkin.encoder import Encoding
from opentelemetry.exporter.zipkin.sender import Sender
from opentelemetry.sdk.trace.export import SpanExportResult
from opentelemetry.trace import Span

DEFAULT_ENCODING = Encoding.V2_JSON
SUCCESS_STATUS_CODES = (200, 202)

logger = logging.getLogger(__name__)


class HttpSender(Sender):
    def __init__(
        self, endpoint: str, encoding: Encoding = DEFAULT_ENCODING,
    ):
        super().__init__(endpoint, encoding)

    def send(self, encoded_spans: Sequence[Span]) -> SpanExportResult:

        result = requests.post(
            url=self.endpoint,
            data=encoded_spans,
            headers={"Content-Type": self.content_type()},
        )

        if result.status_code not in SUCCESS_STATUS_CODES:
            logger.error(
                "Traces cannot be uploaded; status code: %s, message %s",
                result.status_code,
                result.text,
            )

            return SpanExportResult.FAILURE
        return SpanExportResult.SUCCESS

    @staticmethod
    def supported_encodings() -> Tuple[Encoding, ...]:
<<<<<<< HEAD
        return (
            Encoding.JSON_V1,
            Encoding.JSON_V2,
            Encoding.PROTOBUF,
            Encoding.THRIFT,
        )
=======
        return Encoding.V1_JSON, Encoding.V2_JSON, Encoding.V2_PROTOBUF
>>>>>>> 48de942c

    def content_type(self) -> str:
        if self.encoding == Encoding.V2_PROTOBUF:
            content_type = "application/x-protobuf"
        elif self.encoding == Encoding.THRIFT:
            content_type = "application/x-thrift"
        else:
            content_type = "application/json"
        return content_type<|MERGE_RESOLUTION|>--- conflicted
+++ resolved
@@ -55,21 +55,17 @@
 
     @staticmethod
     def supported_encodings() -> Tuple[Encoding, ...]:
-<<<<<<< HEAD
         return (
-            Encoding.JSON_V1,
-            Encoding.JSON_V2,
-            Encoding.PROTOBUF,
-            Encoding.THRIFT,
+            Encoding.V1_JSON,
+            Encoding.V1_THRIFT,
+            Encoding.V2_JSON,
+            Encoding.V2_PROTOBUF,
         )
-=======
-        return Encoding.V1_JSON, Encoding.V2_JSON, Encoding.V2_PROTOBUF
->>>>>>> 48de942c
 
     def content_type(self) -> str:
         if self.encoding == Encoding.V2_PROTOBUF:
             content_type = "application/x-protobuf"
-        elif self.encoding == Encoding.THRIFT:
+        elif self.encoding == Encoding.V1_THRIFT:
             content_type = "application/x-thrift"
         else:
             content_type = "application/json"
